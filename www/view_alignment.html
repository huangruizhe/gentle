<html>
  <head>
    <meta charset="utf-8" />
    <style>
html, body {
    margin: 0;
    padding: 0;
}
#header {
    position: fixed;
    top: 0;
    left: 0;
    height: 50px;
    line-height: 50px;
    width: 100%;
    background-color: #999;
    box-shadow: 0px 0px 5px 0px rgba(0,0,0,0.5);
    font-family: Helvetica, sans-serif;
}
#header, #header a {
    color: white;
}
.download {
    float: right;
    background: #999;
    padding: 0 15px;
}
.home {
    background: #666;
    font-size: 125%;
    padding-left: 25px;
    padding-right: 30px;
    margin-right: 20px;
    float: left;
    text-decoration: none;
    font-weight: lighter;
    text-transform: lowercase;
}
#audio {
    margin-top: 9px;
    width: 50%;
    display: inline-block;
}
#transcript {
<<<<<<< HEAD
    margin-top: 50px;
    white-space: pre-line;
=======
    margin: 0 15px;
    margin-top: 70px;
    white-space: pre-wrap;
    line-height: 2em;
    max-width: 600px;
>>>>>>> 52e6585e
}
.active {
    color: magenta;
}
.dud {
    color: #999;
}
    </style>
  </head>
  <body>
    <div id="header">
      <a href="/" class="home">Gentle</a>
      <audio id="audio" src="a.wav" controls="true"></audio>
      <a href="align.json" class="download">Download JSON</a><a href="align.csv" class="download">Download CSV</a>
    </div>
    <div id="transcript"></div>

    <script>

function get(url, cb) {
    var xhr = new XMLHttpRequest();
    xhr.open("GET", url, true);
    xhr.onload = function() {
        cb(this.responseText);
    }
    xhr.send();
}
function get_json(url, cb) {
    get(url, function(x) {
        cb(JSON.parse(x));
    });
}

var $a = document.getElementById("audio");
window.onkeydown = function(ev) {
    if(ev.keyCode == 32) {
        ev.preventDefault();
        $a.pause();
    }
}

var $trans = document.getElementById("transcript");

var wds = [];
var cur_wd;

function highlight_word() {
    var t = $a.currentTime;
    // XXX: O(N); use binary search
    var hits = wds.filter(function(x) { return x.start <= t && x.end >= t; }, wds);
    var next_wd = hits[0];

    if(cur_wd != next_wd) {
        var active = document.querySelectorAll('.active');
        for(var i = 0; i < active.length; i++) {
            active[i].classList.remove('active');
        }
        if(next_wd && next_wd.$div) {
            next_wd.$div.classList.add('active');
        }
    }
    cur_wd = next_wd;

    window.setTimeout(highlight_word, 1000/10);
}

highlight_word();

$trans.innerHTML = "Loading...";

get_json("align.json", function(ret) {
    wds = ret['words'];
    transcript = ret['transcript'];
    
    $trans.innerHTML = "";

    var currentOffset = 0;

    wds.forEach(function(wd) {
        if(wd['case'] == 'not-found-in-transcript') {
            // TODO: show phonemes somewhere
            return;
        }

        // Add non-linked text
        if(wd.startOffset > currentOffset) {
            var txt = transcript.slice(currentOffset, wd.startOffset);
            var $plaintext = document.createTextNode(txt);
            $trans.appendChild($plaintext);
            currentOffset = wd.startOffset;
        }

        var $wd = document.createElement('span');
        var txt = transcript.slice(wd.startOffset, wd.endOffset);
        var $wdText = document.createTextNode(txt);
        $wd.appendChild($wdText);
        wd.$div = $wd;
        if(wd.start == undefined) {
            $wd.className = 'dud';
        }
        $wd.onclick = function() {
            if(wd.start !== undefined) {
                console.log(wd.start);
                $a.currentTime = wd.start;
                $a.play();
            }
        };
        $trans.appendChild($wd);
        currentOffset = wd.endOffset;
    });

    var txt = transcript.slice(currentOffset, transcript.length);
    var $plaintext = document.createTextNode(txt);
    $trans.appendChild($plaintext);
    currentOffset = transcript.length;

});

</script></body></html><|MERGE_RESOLUTION|>--- conflicted
+++ resolved
@@ -42,16 +42,11 @@
     display: inline-block;
 }
 #transcript {
-<<<<<<< HEAD
-    margin-top: 50px;
-    white-space: pre-line;
-=======
     margin: 0 15px;
     margin-top: 70px;
     white-space: pre-wrap;
     line-height: 2em;
     max-width: 600px;
->>>>>>> 52e6585e
 }
 .active {
     color: magenta;
