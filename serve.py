--- conflicted
+++ resolved
@@ -52,24 +52,25 @@
     def transcribe(self, uid, req=None):
         outdir = os.path.join(DATADIR, uid)
 
+        print 'outdir', outdir
+
         wavfile = os.path.join(outdir, 'a.wav')        
         to_wav(os.path.join(outdir, 'upload'), wavfile)
 
+        print 'wavfile', wavfile
+
         transcript = open(os.path.join(outdir, 'transcript.txt')).read()
+
+        print 'transcript', transcript
 
         # Run transcription
         ret = lm_transcribe(wavfile,
-<<<<<<< HEAD
                             open(os.path.join(outdir, 'transcript.txt')).read(),
                             # XXX: should be configurable
                             get_resource('PROTO_LANGDIR'),
-                            get_datadir('data'))
-=======
-                            transcript,
-                            # XXX
-                            'PROTO_LANGDIR',
-                            'data')
->>>>>>> ccf70a89
+                            get_resource('data/nnet_a_gpu_online'))
+
+        print 'ret', ret
 
         # Save output to JSON and CSV
         json.dump({
